/**
 * Licensed to the Apache Software Foundation (ASF) under one or more contributor license agreements. See the NOTICE
 * file distributed with this work for additional information regarding copyright ownership. The ASF licenses this file
 * to You under the Apache License, Version 2.0 (the "License"); you may not use this file except in compliance with the
 * License. You may obtain a copy of the License at
 *
 * http://www.apache.org/licenses/LICENSE-2.0
 *
 * Unless required by applicable law or agreed to in writing, software distributed under the License is distributed on
 * an "AS IS" BASIS, WITHOUT WARRANTIES OR CONDITIONS OF ANY KIND, either express or implied. See the License for the
 * specific language governing permissions and limitations under the License.
 */
package org.apache.kafka.common.network;

import java.io.EOFException;
import java.io.IOException;
import java.net.ConnectException;
import java.net.InetSocketAddress;
<<<<<<< HEAD
import java.nio.channels.CancelledKeyException;
import java.nio.channels.SelectionKey;
import java.nio.channels.SocketChannel;
import java.nio.channels.UnresolvedAddressException;
import java.util.ArrayList;
import java.util.HashMap;
import java.util.Iterator;
import java.util.LinkedHashMap;
import java.util.List;
import java.util.Map;
import java.util.Set;
=======
import java.net.Socket;
import java.nio.channels.*;
import java.util.*;
>>>>>>> ca6d01bc
import java.util.concurrent.TimeUnit;

import org.apache.kafka.common.KafkaException;
import org.apache.kafka.common.metrics.Measurable;
import org.apache.kafka.common.metrics.MetricConfig;
import org.apache.kafka.common.MetricName;
import org.apache.kafka.common.metrics.Metrics;
import org.apache.kafka.common.metrics.Sensor;
import org.apache.kafka.common.metrics.stats.Avg;
import org.apache.kafka.common.metrics.stats.Count;
import org.apache.kafka.common.metrics.stats.Max;
import org.apache.kafka.common.metrics.stats.Rate;
import org.apache.kafka.common.utils.SystemTime;
import org.apache.kafka.common.utils.Time;
import org.slf4j.Logger;
import org.slf4j.LoggerFactory;

/**
 * A nioSelector interface for doing non-blocking multi-connection network I/O.
 * <p>
 * This class works with {@link NetworkSend} and {@link NetworkReceive} to transmit size-delimited network requests and
 * responses.
 * <p>
<<<<<<< HEAD
 * A connection can be added to the selector associated with an integer id by doing
 *
=======
 * A connection can be added to the nioSelector associated with an integer id by doing
 * 
>>>>>>> ca6d01bc
 * <pre>
 * nioSelector.connect(42, new InetSocketAddress(&quot;google.com&quot;, server.port), 64000, 64000);
 * </pre>
 *
 * The connect call does not block on the creation of the TCP connection, so the connect method only begins initiating
 * the connection. The successful invocation of this method does not mean a valid connection has been established.
 *
 * Sending requests, receiving responses, processing connection completions, and disconnections on the existing
 * connections are all done using the <code>poll()</code> call.
 *
 * <pre>
 * List&lt;NetworkRequest&gt; requestsToSend = Arrays.asList(new NetworkRequest(0, myBytes), new NetworkRequest(1, myOtherBytes));
 * nioSelector.poll(TIMEOUT_MS, requestsToSend);
 * </pre>
<<<<<<< HEAD
 *
 * The selector maintains several lists that are reset by each call to <code>poll()</code> which are available via
=======
 * 
 * The nioSelector maintains several lists that are reset by each call to <code>poll()</code> which are available via
>>>>>>> ca6d01bc
 * various getters. These are reset by each call to <code>poll()</code>.
 *
 * This class is not thread safe!
 */
public class Selector implements Selectable {

    private static final Logger log = LoggerFactory.getLogger(Selector.class);

<<<<<<< HEAD
    private final java.nio.channels.Selector selector;
    private final Map<Integer, Channel> channels;
    private final List<NetworkSend> completedSends;
=======
    private final java.nio.channels.Selector nioSelector;
    private final Map<String, SelectionKey> keys;
    private final List<Send> completedSends;
>>>>>>> ca6d01bc
    private final List<NetworkReceive> completedReceives;
    private final List<String> disconnected;
    private final List<String> connected;
    private final List<String> failedSends;
    private final Time time;
    private final SelectorMetrics sensors;
    private final String metricGrpPrefix;
    private final Map<String, String> metricTags;
<<<<<<< HEAD
    private final ChannelBuilder channelBuilder;
=======
    private final Map<String, Long> lruConnections;
    private final long connectionsMaxIdleNanos;
    private final int maxReceiveSize;
    private final boolean metricsPerConnection;
    private long currentTimeNanos;
    private long nextIdleCloseCheckTime;
>>>>>>> ca6d01bc


    /**
     * Create a new nioSelector
     */
<<<<<<< HEAD
    public Selector(Metrics metrics, Time time, String metricGrpPrefix, Map<String, String> metricTags, ChannelBuilder channelBuilder) {
=======
    public Selector(int maxReceiveSize, long connectionMaxIdleMs, Metrics metrics, Time time, String metricGrpPrefix, Map<String, String> metricTags, boolean metricsPerConnection) {
>>>>>>> ca6d01bc
        try {
            this.nioSelector = java.nio.channels.Selector.open();
        } catch (IOException e) {
            throw new KafkaException(e);
        }
        this.maxReceiveSize = maxReceiveSize;
        this.connectionsMaxIdleNanos = connectionMaxIdleMs * 1000 * 1000;
        this.time = time;
        this.metricGrpPrefix = metricGrpPrefix;
        this.metricTags = metricTags;
<<<<<<< HEAD
        this.channels = new HashMap<Integer, Channel>();
        this.completedSends = new ArrayList<NetworkSend>();
=======
        this.keys = new HashMap<String, SelectionKey>();
        this.completedSends = new ArrayList<Send>();
>>>>>>> ca6d01bc
        this.completedReceives = new ArrayList<NetworkReceive>();
        this.connected = new ArrayList<String>();
        this.disconnected = new ArrayList<String>();
        this.failedSends = new ArrayList<String>();
        this.sensors = new SelectorMetrics(metrics);
<<<<<<< HEAD
        this.channelBuilder = channelBuilder;
=======
        // initial capacity and load factor are default, we set them explicitly because we want to set accessOrder = true
        this.lruConnections = new LinkedHashMap<String, Long>(16, .75F, true);
        currentTimeNanos = new SystemTime().nanoseconds();
        nextIdleCloseCheckTime = currentTimeNanos + connectionsMaxIdleNanos;
        this.metricsPerConnection = metricsPerConnection;
    }

    public Selector(long connectionMaxIdleMS, Metrics metrics, Time time, String metricGrpPrefix, Map<String, String> metricTags) {
        this(NetworkReceive.UNLIMITED, connectionMaxIdleMS, metrics, time, metricGrpPrefix, metricTags, true);
>>>>>>> ca6d01bc
    }

    /**
     * Begin connecting to the given address and add the connection to this nioSelector associated with the given id
     * number.
     * <p>
     * Note that this call only initiates the connection, which will be completed on a future {@link #poll(long, List)}
     * call. Check {@link #connected()} to see which (if any) connections have completed after a given poll call.
     * @param id The id for the new connection
     * @param address The address to connect to
     * @param sendBufferSize The send buffer for the new connection
     * @param receiveBufferSize The receive buffer for the new connection
     * @throws IllegalStateException if there is already a connection for that id
     * @throws IOException if DNS resolution fails on the hostname or if the broker is down
     */
    @Override
<<<<<<< HEAD
    public void connect(int id, InetSocketAddress address, int sendBufferSize, int receiveBufferSize) throws IOException {
        if (this.channels.containsKey(id))
=======
    public void connect(String id, InetSocketAddress address, int sendBufferSize, int receiveBufferSize) throws IOException {
        if (this.keys.containsKey(id))
>>>>>>> ca6d01bc
            throw new IllegalStateException("There is already a connection for id " + id);

        SocketChannel socketChannel = SocketChannel.open();
        socketChannel.configureBlocking(false);
        socketChannel.socket().setKeepAlive(true);
        socketChannel.socket().setSendBufferSize(sendBufferSize);
        socketChannel.socket().setReceiveBufferSize(receiveBufferSize);
        socketChannel.socket().setTcpNoDelay(true);
        try {
            socketChannel.connect(address);
        } catch (UnresolvedAddressException e) {
            socketChannel.close();
            throw new IOException("Can't resolve address: " + address, e);
        } catch (IOException e) {
            socketChannel.close();
            throw e;
        }
<<<<<<< HEAD

        SelectionKey key = socketChannel.register(this.selector, SelectionKey.OP_CONNECT);
        Channel channel = channelBuilder.buildChannel(id, key);
        key.attach(channel);
        this.channels.put(id, channel);
=======
        SelectionKey key = channel.register(this.nioSelector, SelectionKey.OP_CONNECT);
        key.attach(new Transmissions(id));
        this.keys.put(id, key);
    }

    /**
     * Register the nioSelector with an existing channel
     * Use this on server-side, when a connection is accepted by a different thread but processed by the Selector
     * Note that we are not checking if the connection id is valid - since the connection already exists
     */
    public void register(String id, SocketChannel channel) throws ClosedChannelException {
        SelectionKey key = channel.register(nioSelector, SelectionKey.OP_READ);
        key.attach(new Transmissions(id));
        this.keys.put(id, key);
>>>>>>> ca6d01bc
    }

    /**
     * Disconnect any connections for the given id (if there are any). The disconnection is asynchronous and will not be
     * processed until the next {@link #poll(long, List) poll()} call.
     */
    @Override
<<<<<<< HEAD
    public void disconnect(int id) {
        Channel channel = channelForId(id);
        if (channel != null)
            channel.disconnect();
=======
    public void disconnect(String id) {
        SelectionKey key = this.keys.get(id);
        if (key != null)
            key.cancel();
>>>>>>> ca6d01bc
    }

    /**
     * Interrupt the nioSelector if it is blocked waiting to do I/O.
     */
    @Override
    public void wakeup() {
        this.nioSelector.wakeup();
    }

    /**
     * Close this selector and all associated connections
     */
    @Override
    public void close() {
<<<<<<< HEAD
        for (SelectionKey key : this.selector.keys())
            close(channel(key));
=======
        List<String> connections = new LinkedList<String>(keys.keySet());
        for (String id: connections)
            close(id);

>>>>>>> ca6d01bc
        try {
            this.nioSelector.close();
        } catch (IOException e) {
<<<<<<< HEAD
            log.error("Exception closing selector:", e);
        } catch (SecurityException se) {
            log.error("Exception closing selector:", se);
=======
            log.error("Exception closing nioSelector:", e);
>>>>>>> ca6d01bc
        }
    }

    /**
     * Queue the given request for sending in the subsequent {@poll(long)} calls
     * @param send The request to send
     */
<<<<<<< HEAD
    public void send(NetworkSend send) {
        Channel channel = channelForId(send.destination());
        if (channel == null) {
            throw new IllegalStateException("channel is not connected");
        }
=======
    public void send(Send send) {
        SelectionKey key = keyForId(send.destination());
        Transmissions transmissions = transmissions(key);
        if (transmissions.hasSend())
            throw new IllegalStateException("Attempt to begin a send operation with prior send operation still in progress.");
        transmissions.send = send;
>>>>>>> ca6d01bc
        try {
            channel.setSend(send);
        } catch (CancelledKeyException e) {
<<<<<<< HEAD
=======
            close(transmissions.id);
>>>>>>> ca6d01bc
            this.failedSends.add(send.destination());
            close(channel);
        }
    }

    /**
     * Do whatever I/O can be done on each connection without blocking. This includes completing connections, completing
     * disconnections, initiating new sends, or making progress on in-progress sends or receives.
     *
     * When this call is completed the user can check for completed sends, receives, connections or disconnects using
     * {@link #completedSends()}, {@link #completedReceives()}, {@link #connected()}, {@link #disconnected()}. These
     * lists will be cleared at the beginning of each {@link #poll(long, List)} call and repopulated by the call if any
     * completed I/O.
     *
     * @param timeout The amount of time to wait, in milliseconds. If negative, wait indefinitely.
     * @throws IllegalStateException If a send is given for which we have no existing connection or for which there is
     *         already an in-progress send
     */
    @Override
    public void poll(long timeout) throws IOException {
        clear();

        /* check ready keys */
        long startSelect = time.nanoseconds();
        int readyKeys = select(timeout);
        long endSelect = time.nanoseconds();
        currentTimeNanos = endSelect;
        this.sensors.selectTime.record(endSelect - startSelect, time.milliseconds());

        if (readyKeys > 0) {
            Set<SelectionKey> keys = this.nioSelector.selectedKeys();
            Iterator<SelectionKey> iter = keys.iterator();
            while (iter.hasNext()) {
                SelectionKey key = iter.next();
                iter.remove();
                Channel channel = channel(key);

<<<<<<< HEAD
                // register all per-broker metrics at once
                sensors.maybeRegisterNodeMetrics(channel.id());
=======
                // register all per-connection metrics at once
                sensors.maybeRegisterConnectionMetrics(transmissions.id);
                lruConnections.put(transmissions.id, currentTimeNanos);
>>>>>>> ca6d01bc

                try {
                    /* complete any connections that have finished their handshake */
                    if (key.isConnectable()) {
                        channel.finishConnect();
                        this.connected.add(channel.id());
                        this.sensors.connectionCreated.record();
                    }

<<<<<<< HEAD
                    /* if channel is not ready finish prepare */
                    if (!channel.isReady()) {
                        channel.prepare();
                    }

                     /* if channel is ready read from any connections that have readable data */
                    if (key.isReadable() && channel.isReady()) {
                        NetworkReceive networkReceive;
                        while ((networkReceive = channel.read()) != null) {
                            networkReceive.payload().rewind();
                            this.completedReceives.add(networkReceive);
                            this.sensors.recordBytesReceived(channel.id(), networkReceive.payload().limit());
                        }
                    }

                    /* if channel is ready write to any sockets that have space in their buffer and for which we have data */
                    if (key.isWritable() && channel.isReady()) {
                        NetworkSend networkSend = channel.write();
                        if (networkSend != null) {
                            this.completedSends.add(networkSend);
                            this.sensors.recordBytesSent(channel.id(), networkSend.size());
=======
                    /* read from any connections that have readable data */
                    if (key.isReadable()) {
                        if (!transmissions.hasReceive())
                            transmissions.receive = new NetworkReceive(maxReceiveSize, transmissions.id);
                        try {
                            transmissions.receive.readFrom(channel);
                        } catch (InvalidReceiveException e) {
                            log.error("Invalid data received from " + transmissions.id + " closing connection", e);
                            close(transmissions.id);
                            throw e;
                        }
                        if (transmissions.receive.complete()) {
                            transmissions.receive.payload().rewind();
                            this.completedReceives.add(transmissions.receive);
                            this.sensors.recordBytesReceived(transmissions.id, transmissions.receive.payload().limit());
                            transmissions.clearReceive();
                        }
                    }

                    /* write to any sockets that have space in their buffer and for which we have data */
                    if (key.isWritable()) {
                        transmissions.send.writeTo(channel);
                        if (transmissions.send.completed()) {
                            this.completedSends.add(transmissions.send);
                            this.sensors.recordBytesSent(transmissions.id, transmissions.send.size());
                            transmissions.clearSend();
                            key.interestOps(key.interestOps() & ~SelectionKey.OP_WRITE);
>>>>>>> ca6d01bc
                        }
                    }

                    /* cancel any defunct sockets */
                    if (!key.isValid()) {
<<<<<<< HEAD
                        close(channel(key));
                        this.disconnected.add(channel.id());
=======
                        close(transmissions.id);
                        this.disconnected.add(transmissions.id);
>>>>>>> ca6d01bc
                    }
                } catch (IOException e) {
                    String desc = channel.socketDescription();
                    if (e instanceof EOFException || e instanceof ConnectException)
                        log.info("Connection {} disconnected", desc);
                    else
                        log.warn("Error in I/O with connection to {}", desc, e);
<<<<<<< HEAD
                    close(channel(key));
                    this.disconnected.add(channel.id());
=======
                    close(transmissions.id);
                    this.disconnected.add(transmissions.id);
>>>>>>> ca6d01bc
                }
            }
        }
        long endIo = time.nanoseconds();
        this.sensors.ioTime.record(endIo - endSelect, time.milliseconds());
        maybeCloseOldestConnection();
    }

<<<<<<< HEAD
=======
    private String socketDescription(SocketChannel channel) {
        Socket socket = channel.socket();
        if (socket == null)
            return "[unconnected socket]";
        else if (socket.getInetAddress() != null)
            return socket.getInetAddress().toString();
        else
            return socket.getLocalAddress().toString();
    }
>>>>>>> ca6d01bc

    @Override
    public List<Send> completedSends() {
        return this.completedSends;
    }

    @Override
    public List<NetworkReceive> completedReceives() {
        return this.completedReceives;
    }

    @Override
    public List<String> disconnected() {
        return this.disconnected;
    }

    @Override
    public List<String> connected() {
        return this.connected;
    }

    @Override
<<<<<<< HEAD
    public void mute(int id) {
        Channel channel = channelForId(id);
        mute(channel);
=======
    public void mute(String id) {
        mute(this.keyForId(id));
>>>>>>> ca6d01bc
    }

    private void mute(Channel channel) {
        channel.mute();
    }

    @Override
<<<<<<< HEAD
    public void unmute(int id) {
        Channel channel = channelForId(id);
        unmute(channel);
=======
    public void unmute(String id) {
        unmute(this.keyForId(id));
>>>>>>> ca6d01bc
    }

    private void unmute(Channel channel) {
        channel.unmute();
    }

    @Override
    public void muteAll() {
        for (Channel channel : this.channels.values())
            mute(channel);
    }

    @Override
    public void unmuteAll() {
        for (Channel channel : this.channels.values())
            unmute(channel);
    }

    private void maybeCloseOldestConnection() {
        if (currentTimeNanos > nextIdleCloseCheckTime) {
            if (lruConnections.isEmpty()) {
                nextIdleCloseCheckTime = currentTimeNanos + connectionsMaxIdleNanos;
            } else {
                Map.Entry<String, Long> oldestConnectionEntry = lruConnections.entrySet().iterator().next();
                Long connectionLastActiveTime = oldestConnectionEntry.getValue();
                nextIdleCloseCheckTime = connectionLastActiveTime + connectionsMaxIdleNanos;
                if (currentTimeNanos > nextIdleCloseCheckTime) {
                    String connectionId = oldestConnectionEntry.getKey();
                    if (log.isTraceEnabled())
                        log.trace("About to close the idle connection from " + connectionId
                                + " due to being idle for " + (currentTimeNanos - connectionLastActiveTime) / 1000 / 1000 + " millis");
                    close(connectionId);
                }
            }
        }
    }

    /**
     * Clear the results from the prior poll
     */
    private void clear() {
        this.completedSends.clear();
        this.completedReceives.clear();
        this.connected.clear();
        this.disconnected.clear();
        this.disconnected.addAll(this.failedSends);
        this.failedSends.clear();
    }

    /**
     * Check for data, waiting up to the given timeout.
     *
     * @param ms Length of time to wait, in milliseconds. If negative, wait indefinitely.
     * @return The number of keys ready
     * @throws IOException
     */
    private int select(long ms) throws IOException {
        if (ms == 0L)
            return this.nioSelector.selectNow();
        else if (ms < 0L)
            return this.nioSelector.select();
        else
            return this.nioSelector.select(ms);
    }

    /**
     * Begin closing this connection
     */
<<<<<<< HEAD
    private void close(Channel channel) {
        this.channels.remove(channel.id());
=======
    public void close(String id) {
        SelectionKey key = keyForId(id);
        lruConnections.remove(id);
        SocketChannel channel = channel(key);
        Transmissions trans = transmissions(key);
        if (trans != null) {
            this.keys.remove(trans.id);
            trans.clearReceive();
            trans.clearSend();
        }
        key.attach(null);
        key.cancel();
>>>>>>> ca6d01bc
        try {
            channel.close();
        } catch (IOException e) {
            log.error("Exception closing connection to node {}:", channel.id(), e);
        }
        this.sensors.connectionClosed.record();
    }

    /**
<<<<<<< HEAD
     * Get the Channel associated with this selection key
=======
     * Get the selection key associated with this numeric id
     */
    private SelectionKey keyForId(String id) {
        SelectionKey key = this.keys.get(id);
        if (key == null)
            throw new IllegalStateException("Attempt to write to socket for which there is no open connection. Connection id " + id + " existing connections " + keys.keySet().toString());
        return key;
    }

    /**
     * Get the transmissions for the given connection
>>>>>>> ca6d01bc
     */
    private Channel channel(SelectionKey key) {
        return (Channel) key.attachment();
    }

<<<<<<< HEAD
    protected Channel channelForId(int id) {
        return channels.get(id);
=======
    /**
     * Get the socket channel associated with this selection key
     */
    private SocketChannel channel(SelectionKey key) {
        return (SocketChannel) key.channel();
    }

    /**
     * The id and in-progress send and receive associated with a connection
     */
    private static class Transmissions {
        public String id;
        public Send send;
        public NetworkReceive receive;

        public Transmissions(String id) {
            this.id = id;
        }

        public boolean hasSend() {
            return this.send != null;
        }

        public void clearSend() {
            this.send = null;
        }

        public boolean hasReceive() {
            return this.receive != null;
        }

        public void clearReceive() {
            this.receive = null;
        }
>>>>>>> ca6d01bc
    }

    private class SelectorMetrics {
        private final Metrics metrics;
        public final Sensor connectionClosed;
        public final Sensor connectionCreated;
        public final Sensor bytesTransferred;
        public final Sensor bytesSent;
        public final Sensor bytesReceived;
        public final Sensor selectTime;
        public final Sensor ioTime;

        public SelectorMetrics(Metrics metrics) {
            this.metrics = metrics;
            String metricGrpName = metricGrpPrefix + "-metrics";
            StringBuilder tagsSuffix = new StringBuilder();

            for (Map.Entry<String, String> tag: metricTags.entrySet()) {
                tagsSuffix.append(tag.getKey());
                tagsSuffix.append("-");
                tagsSuffix.append(tag.getValue());
            }

            this.connectionClosed = this.metrics.sensor("connections-closed:" + tagsSuffix.toString());
            MetricName metricName = new MetricName("connection-close-rate", metricGrpName, "Connections closed per second in the window.", metricTags);
            this.connectionClosed.add(metricName, new Rate());

            this.connectionCreated = this.metrics.sensor("connections-created:" + tagsSuffix.toString());
            metricName = new MetricName("connection-creation-rate", metricGrpName, "New connections established per second in the window.", metricTags);
            this.connectionCreated.add(metricName, new Rate());

            this.bytesTransferred = this.metrics.sensor("bytes-sent-received:" + tagsSuffix.toString());
            metricName = new MetricName("network-io-rate", metricGrpName, "The average number of network operations (reads or writes) on all connections per second.", metricTags);
            bytesTransferred.add(metricName, new Rate(new Count()));

            this.bytesSent = this.metrics.sensor("bytes-sent:" + tagsSuffix.toString(), bytesTransferred);
            metricName = new MetricName("outgoing-byte-rate", metricGrpName, "The average number of outgoing bytes sent per second to all servers.", metricTags);
            this.bytesSent.add(metricName, new Rate());
            metricName = new MetricName("request-rate", metricGrpName, "The average number of requests sent per second.", metricTags);
            this.bytesSent.add(metricName, new Rate(new Count()));
            metricName = new MetricName("request-size-avg", metricGrpName, "The average size of all requests in the window..", metricTags);
            this.bytesSent.add(metricName, new Avg());
            metricName = new MetricName("request-size-max", metricGrpName, "The maximum size of any request sent in the window.", metricTags);
            this.bytesSent.add(metricName, new Max());

            this.bytesReceived = this.metrics.sensor("bytes-received:" + tagsSuffix.toString(), bytesTransferred);
            metricName = new MetricName("incoming-byte-rate", metricGrpName, "Bytes/second read off all sockets", metricTags);
            this.bytesReceived.add(metricName, new Rate());
            metricName = new MetricName("response-rate", metricGrpName, "Responses received sent per second.", metricTags);
            this.bytesReceived.add(metricName, new Rate(new Count()));

            this.selectTime = this.metrics.sensor("select-time:" + tagsSuffix.toString());
            metricName = new MetricName("select-rate", metricGrpName, "Number of times the I/O layer checked for new I/O to perform per second", metricTags);
            this.selectTime.add(metricName, new Rate(new Count()));
            metricName = new MetricName("io-wait-time-ns-avg", metricGrpName, "The average length of time the I/O thread spent waiting for a socket ready for reads or writes in nanoseconds.", metricTags);
            this.selectTime.add(metricName, new Avg());
            metricName = new MetricName("io-wait-ratio", metricGrpName, "The fraction of time the I/O thread spent waiting.", metricTags);
            this.selectTime.add(metricName, new Rate(TimeUnit.NANOSECONDS));

            this.ioTime = this.metrics.sensor("io-time:" + tagsSuffix.toString());
            metricName = new MetricName("io-time-ns-avg", metricGrpName, "The average length of time for I/O per select call in nanoseconds.", metricTags);
            this.ioTime.add(metricName, new Avg());
            metricName = new MetricName("io-ratio", metricGrpName, "The fraction of time the I/O thread spent doing I/O", metricTags);
            this.ioTime.add(metricName, new Rate(TimeUnit.NANOSECONDS));

            metricName = new MetricName("connection-count", metricGrpName, "The current number of active connections.", metricTags);
            this.metrics.addMetric(metricName, new Measurable() {
                public double measure(MetricConfig config, long now) {
                    return channels.size();
                }
            });
        }

        public void maybeRegisterConnectionMetrics(String connectionId) {
            if (!connectionId.isEmpty() && metricsPerConnection) {
                // if one sensor of the metrics has been registered for the connection,
                // then all other sensors should have been registered; and vice versa
                String nodeRequestName = "node-" + connectionId + ".bytes-sent";
                Sensor nodeRequest = this.metrics.getSensor(nodeRequestName);
                if (nodeRequest == null) {
                    String metricGrpName = metricGrpPrefix + "-node-metrics";

                    Map<String, String> tags = new LinkedHashMap<String, String>(metricTags);
                    tags.put("node-id", "node-" + connectionId);

                    nodeRequest = this.metrics.sensor(nodeRequestName);
                    MetricName metricName = new MetricName("outgoing-byte-rate", metricGrpName, tags);
                    nodeRequest.add(metricName, new Rate());
                    metricName = new MetricName("request-rate", metricGrpName, "The average number of requests sent per second.", tags);
                    nodeRequest.add(metricName, new Rate(new Count()));
                    metricName = new MetricName("request-size-avg", metricGrpName, "The average size of all requests in the window..", tags);
                    nodeRequest.add(metricName, new Avg());
                    metricName = new MetricName("request-size-max", metricGrpName, "The maximum size of any request sent in the window.", tags);
                    nodeRequest.add(metricName, new Max());

                    String nodeResponseName = "node-" + connectionId + ".bytes-received";
                    Sensor nodeResponse = this.metrics.sensor(nodeResponseName);
                    metricName = new MetricName("incoming-byte-rate", metricGrpName, tags);
                    nodeResponse.add(metricName, new Rate());
                    metricName = new MetricName("response-rate", metricGrpName, "The average number of responses received per second.", tags);
                    nodeResponse.add(metricName, new Rate(new Count()));

                    String nodeTimeName = "node-" + connectionId + ".latency";
                    Sensor nodeRequestTime = this.metrics.sensor(nodeTimeName);
                    metricName = new MetricName("request-latency-avg", metricGrpName, tags);
                    nodeRequestTime.add(metricName, new Avg());
                    metricName = new MetricName("request-latency-max", metricGrpName, tags);
                    nodeRequestTime.add(metricName, new Max());
                }
            }
        }

        public void recordBytesSent(String connectionId, long bytes) {
            long now = time.milliseconds();
            this.bytesSent.record(bytes, now);
            if (!connectionId.isEmpty()) {
                String nodeRequestName = "node-" + connectionId + ".bytes-sent";
                Sensor nodeRequest = this.metrics.getSensor(nodeRequestName);
                if (nodeRequest != null)
                    nodeRequest.record(bytes, now);
            }
        }

        public void recordBytesReceived(String connection, int bytes) {
            long now = time.milliseconds();
            this.bytesReceived.record(bytes, now);
            if (!connection.isEmpty()) {
                String nodeRequestName = "node-" + connection + ".bytes-received";
                Sensor nodeRequest = this.metrics.getSensor(nodeRequestName);
                if (nodeRequest != null)
                    nodeRequest.record(bytes, now);
            }
        }
    }

}<|MERGE_RESOLUTION|>--- conflicted
+++ resolved
@@ -16,23 +16,9 @@
 import java.io.IOException;
 import java.net.ConnectException;
 import java.net.InetSocketAddress;
-<<<<<<< HEAD
-import java.nio.channels.CancelledKeyException;
-import java.nio.channels.SelectionKey;
-import java.nio.channels.SocketChannel;
-import java.nio.channels.UnresolvedAddressException;
-import java.util.ArrayList;
-import java.util.HashMap;
-import java.util.Iterator;
-import java.util.LinkedHashMap;
-import java.util.List;
-import java.util.Map;
-import java.util.Set;
-=======
 import java.net.Socket;
 import java.nio.channels.*;
 import java.util.*;
->>>>>>> ca6d01bc
 import java.util.concurrent.TimeUnit;
 
 import org.apache.kafka.common.KafkaException;
@@ -56,13 +42,8 @@
  * This class works with {@link NetworkSend} and {@link NetworkReceive} to transmit size-delimited network requests and
  * responses.
  * <p>
-<<<<<<< HEAD
- * A connection can be added to the selector associated with an integer id by doing
- *
-=======
  * A connection can be added to the nioSelector associated with an integer id by doing
- * 
->>>>>>> ca6d01bc
+ *
  * <pre>
  * nioSelector.connect(42, new InetSocketAddress(&quot;google.com&quot;, server.port), 64000, 64000);
  * </pre>
@@ -77,13 +58,8 @@
  * List&lt;NetworkRequest&gt; requestsToSend = Arrays.asList(new NetworkRequest(0, myBytes), new NetworkRequest(1, myOtherBytes));
  * nioSelector.poll(TIMEOUT_MS, requestsToSend);
  * </pre>
-<<<<<<< HEAD
- *
- * The selector maintains several lists that are reset by each call to <code>poll()</code> which are available via
-=======
- * 
+ *
  * The nioSelector maintains several lists that are reset by each call to <code>poll()</code> which are available via
->>>>>>> ca6d01bc
  * various getters. These are reset by each call to <code>poll()</code>.
  *
  * This class is not thread safe!
@@ -92,15 +68,9 @@
 
     private static final Logger log = LoggerFactory.getLogger(Selector.class);
 
-<<<<<<< HEAD
-    private final java.nio.channels.Selector selector;
-    private final Map<Integer, Channel> channels;
-    private final List<NetworkSend> completedSends;
-=======
     private final java.nio.channels.Selector nioSelector;
-    private final Map<String, SelectionKey> keys;
+    private final Map<String, Channel> keys;
     private final List<Send> completedSends;
->>>>>>> ca6d01bc
     private final List<NetworkReceive> completedReceives;
     private final List<String> disconnected;
     private final List<String> connected;
@@ -109,26 +79,19 @@
     private final SelectorMetrics sensors;
     private final String metricGrpPrefix;
     private final Map<String, String> metricTags;
-<<<<<<< HEAD
     private final ChannelBuilder channelBuilder;
-=======
     private final Map<String, Long> lruConnections;
     private final long connectionsMaxIdleNanos;
     private final int maxReceiveSize;
     private final boolean metricsPerConnection;
     private long currentTimeNanos;
     private long nextIdleCloseCheckTime;
->>>>>>> ca6d01bc
 
 
     /**
      * Create a new nioSelector
      */
-<<<<<<< HEAD
-    public Selector(Metrics metrics, Time time, String metricGrpPrefix, Map<String, String> metricTags, ChannelBuilder channelBuilder) {
-=======
-    public Selector(int maxReceiveSize, long connectionMaxIdleMs, Metrics metrics, Time time, String metricGrpPrefix, Map<String, String> metricTags, boolean metricsPerConnection) {
->>>>>>> ca6d01bc
+    public Selector(int maxReceiveSize, long connectionMaxIdleMs, Metrics metrics, Time time, String metricGrpPrefix, Map<String, String> metricTags, boolean metricsPerConnection, ChannelBuilder channelBuilder) {
         try {
             this.nioSelector = java.nio.channels.Selector.open();
         } catch (IOException e) {
@@ -139,21 +102,14 @@
         this.time = time;
         this.metricGrpPrefix = metricGrpPrefix;
         this.metricTags = metricTags;
-<<<<<<< HEAD
-        this.channels = new HashMap<Integer, Channel>();
+        this.channels = new HashMap<String, Channel>();
         this.completedSends = new ArrayList<NetworkSend>();
-=======
-        this.keys = new HashMap<String, SelectionKey>();
-        this.completedSends = new ArrayList<Send>();
->>>>>>> ca6d01bc
         this.completedReceives = new ArrayList<NetworkReceive>();
         this.connected = new ArrayList<String>();
         this.disconnected = new ArrayList<String>();
         this.failedSends = new ArrayList<String>();
         this.sensors = new SelectorMetrics(metrics);
-<<<<<<< HEAD
         this.channelBuilder = channelBuilder;
-=======
         // initial capacity and load factor are default, we set them explicitly because we want to set accessOrder = true
         this.lruConnections = new LinkedHashMap<String, Long>(16, .75F, true);
         currentTimeNanos = new SystemTime().nanoseconds();
@@ -163,7 +119,6 @@
 
     public Selector(long connectionMaxIdleMS, Metrics metrics, Time time, String metricGrpPrefix, Map<String, String> metricTags) {
         this(NetworkReceive.UNLIMITED, connectionMaxIdleMS, metrics, time, metricGrpPrefix, metricTags, true);
->>>>>>> ca6d01bc
     }
 
     /**
@@ -180,13 +135,8 @@
      * @throws IOException if DNS resolution fails on the hostname or if the broker is down
      */
     @Override
-<<<<<<< HEAD
-    public void connect(int id, InetSocketAddress address, int sendBufferSize, int receiveBufferSize) throws IOException {
+    public void connect(String id, InetSocketAddress address, int sendBufferSize, int receiveBufferSize) throws IOException {
         if (this.channels.containsKey(id))
-=======
-    public void connect(String id, InetSocketAddress address, int sendBufferSize, int receiveBufferSize) throws IOException {
-        if (this.keys.containsKey(id))
->>>>>>> ca6d01bc
             throw new IllegalStateException("There is already a connection for id " + id);
 
         SocketChannel socketChannel = SocketChannel.open();
@@ -204,16 +154,10 @@
             socketChannel.close();
             throw e;
         }
-<<<<<<< HEAD
-
-        SelectionKey key = socketChannel.register(this.selector, SelectionKey.OP_CONNECT);
+        SelectionKey key = socketChannel.register(nioSelector, SelectionKey.OP_CONNECT);
         Channel channel = channelBuilder.buildChannel(id, key);
         key.attach(channel);
         this.channels.put(id, channel);
-=======
-        SelectionKey key = channel.register(this.nioSelector, SelectionKey.OP_CONNECT);
-        key.attach(new Transmissions(id));
-        this.keys.put(id, key);
     }
 
     /**
@@ -223,9 +167,9 @@
      */
     public void register(String id, SocketChannel channel) throws ClosedChannelException {
         SelectionKey key = channel.register(nioSelector, SelectionKey.OP_READ);
-        key.attach(new Transmissions(id));
-        this.keys.put(id, key);
->>>>>>> ca6d01bc
+        Channel channel = channelBuilder.buildChannel(id, key);
+        key.attach(channel);
+        this.channels.put(id, channel);
     }
 
     /**
@@ -233,17 +177,10 @@
      * processed until the next {@link #poll(long, List) poll()} call.
      */
     @Override
-<<<<<<< HEAD
-    public void disconnect(int id) {
+    public void disconnect(String id) {
         Channel channel = channelForId(id);
         if (channel != null)
             channel.disconnect();
-=======
-    public void disconnect(String id) {
-        SelectionKey key = this.keys.get(id);
-        if (key != null)
-            key.cancel();
->>>>>>> ca6d01bc
     }
 
     /**
@@ -259,25 +196,15 @@
      */
     @Override
     public void close() {
-<<<<<<< HEAD
-        for (SelectionKey key : this.selector.keys())
-            close(channel(key));
-=======
-        List<String> connections = new LinkedList<String>(keys.keySet());
+        List<String> connections = new LinkedList<String>(channels.keySet());
         for (String id: connections)
             close(id);
-
->>>>>>> ca6d01bc
         try {
             this.nioSelector.close();
         } catch (IOException e) {
-<<<<<<< HEAD
-            log.error("Exception closing selector:", e);
+            log.error("Exception closing nioSelector:", e);
         } catch (SecurityException se) {
-            log.error("Exception closing selector:", se);
-=======
-            log.error("Exception closing nioSelector:", e);
->>>>>>> ca6d01bc
+            log.error("Exception closing nioSelector:", se);
         }
     }
 
@@ -285,27 +212,14 @@
      * Queue the given request for sending in the subsequent {@poll(long)} calls
      * @param send The request to send
      */
-<<<<<<< HEAD
-    public void send(NetworkSend send) {
+    public void send(Send send) {
         Channel channel = channelForId(send.destination());
         if (channel == null) {
             throw new IllegalStateException("channel is not connected");
         }
-=======
-    public void send(Send send) {
-        SelectionKey key = keyForId(send.destination());
-        Transmissions transmissions = transmissions(key);
-        if (transmissions.hasSend())
-            throw new IllegalStateException("Attempt to begin a send operation with prior send operation still in progress.");
-        transmissions.send = send;
->>>>>>> ca6d01bc
         try {
             channel.setSend(send);
         } catch (CancelledKeyException e) {
-<<<<<<< HEAD
-=======
-            close(transmissions.id);
->>>>>>> ca6d01bc
             this.failedSends.add(send.destination());
             close(channel);
         }
@@ -343,14 +257,9 @@
                 iter.remove();
                 Channel channel = channel(key);
 
-<<<<<<< HEAD
-                // register all per-broker metrics at once
-                sensors.maybeRegisterNodeMetrics(channel.id());
-=======
                 // register all per-connection metrics at once
-                sensors.maybeRegisterConnectionMetrics(transmissions.id);
-                lruConnections.put(transmissions.id, currentTimeNanos);
->>>>>>> ca6d01bc
+                sensors.maybeRegisterConnectionMetrics(channel.id());
+                lruConnections.put(channel.id(), currentTimeNanos);
 
                 try {
                     /* complete any connections that have finished their handshake */
@@ -360,19 +269,24 @@
                         this.sensors.connectionCreated.record();
                     }
 
-<<<<<<< HEAD
                     /* if channel is not ready finish prepare */
                     if (!channel.isReady()) {
                         channel.prepare();
                     }
 
                      /* if channel is ready read from any connections that have readable data */
-                    if (key.isReadable() && channel.isReady()) {
+                    if (channel.isReady() && key.isReadable()) {
                         NetworkReceive networkReceive;
-                        while ((networkReceive = channel.read()) != null) {
-                            networkReceive.payload().rewind();
-                            this.completedReceives.add(networkReceive);
-                            this.sensors.recordBytesReceived(channel.id(), networkReceive.payload().limit());
+                        try {
+                            while ((networkReceive = channel.read()) != null) {
+                                networkReceive.payload().rewind();
+                                this.completedReceives.add(networkReceive);
+                                this.sensors.recordBytesReceived(channel.id(), networkReceive.payload().limit());
+                            }
+                        } catch (InvalidReceiveException e) {
+                            log.error("Invalid data received from " + transmissions.id + " closing connection", e);
+                            close(transmissions.id);
+                            throw e;
                         }
                     }
 
@@ -382,47 +296,13 @@
                         if (networkSend != null) {
                             this.completedSends.add(networkSend);
                             this.sensors.recordBytesSent(channel.id(), networkSend.size());
-=======
-                    /* read from any connections that have readable data */
-                    if (key.isReadable()) {
-                        if (!transmissions.hasReceive())
-                            transmissions.receive = new NetworkReceive(maxReceiveSize, transmissions.id);
-                        try {
-                            transmissions.receive.readFrom(channel);
-                        } catch (InvalidReceiveException e) {
-                            log.error("Invalid data received from " + transmissions.id + " closing connection", e);
-                            close(transmissions.id);
-                            throw e;
-                        }
-                        if (transmissions.receive.complete()) {
-                            transmissions.receive.payload().rewind();
-                            this.completedReceives.add(transmissions.receive);
-                            this.sensors.recordBytesReceived(transmissions.id, transmissions.receive.payload().limit());
-                            transmissions.clearReceive();
                         }
                     }
 
-                    /* write to any sockets that have space in their buffer and for which we have data */
-                    if (key.isWritable()) {
-                        transmissions.send.writeTo(channel);
-                        if (transmissions.send.completed()) {
-                            this.completedSends.add(transmissions.send);
-                            this.sensors.recordBytesSent(transmissions.id, transmissions.send.size());
-                            transmissions.clearSend();
-                            key.interestOps(key.interestOps() & ~SelectionKey.OP_WRITE);
->>>>>>> ca6d01bc
-                        }
-                    }
-
                     /* cancel any defunct sockets */
                     if (!key.isValid()) {
-<<<<<<< HEAD
                         close(channel(key));
                         this.disconnected.add(channel.id());
-=======
-                        close(transmissions.id);
-                        this.disconnected.add(transmissions.id);
->>>>>>> ca6d01bc
                     }
                 } catch (IOException e) {
                     String desc = channel.socketDescription();
@@ -430,13 +310,8 @@
                         log.info("Connection {} disconnected", desc);
                     else
                         log.warn("Error in I/O with connection to {}", desc, e);
-<<<<<<< HEAD
                     close(channel(key));
                     this.disconnected.add(channel.id());
-=======
-                    close(transmissions.id);
-                    this.disconnected.add(transmissions.id);
->>>>>>> ca6d01bc
                 }
             }
         }
@@ -445,19 +320,6 @@
         maybeCloseOldestConnection();
     }
 
-<<<<<<< HEAD
-=======
-    private String socketDescription(SocketChannel channel) {
-        Socket socket = channel.socket();
-        if (socket == null)
-            return "[unconnected socket]";
-        else if (socket.getInetAddress() != null)
-            return socket.getInetAddress().toString();
-        else
-            return socket.getLocalAddress().toString();
-    }
->>>>>>> ca6d01bc
-
     @Override
     public List<Send> completedSends() {
         return this.completedSends;
@@ -479,14 +341,9 @@
     }
 
     @Override
-<<<<<<< HEAD
-    public void mute(int id) {
+    public void mute(String id) {
         Channel channel = channelForId(id);
         mute(channel);
-=======
-    public void mute(String id) {
-        mute(this.keyForId(id));
->>>>>>> ca6d01bc
     }
 
     private void mute(Channel channel) {
@@ -494,14 +351,9 @@
     }
 
     @Override
-<<<<<<< HEAD
-    public void unmute(int id) {
+    public void unmute(String id) {
         Channel channel = channelForId(id);
         unmute(channel);
-=======
-    public void unmute(String id) {
-        unmute(this.keyForId(id));
->>>>>>> ca6d01bc
     }
 
     private void unmute(Channel channel) {
@@ -568,25 +420,19 @@
     }
 
     /**
+     * Begin clsoing this connection
+     * @param id channel id
+     */
+    public void close(String id) {
+        Channel channel = this.channels(id);
+        close(channel);
+    }
+
+    /**
      * Begin closing this connection
      */
-<<<<<<< HEAD
     private void close(Channel channel) {
         this.channels.remove(channel.id());
-=======
-    public void close(String id) {
-        SelectionKey key = keyForId(id);
-        lruConnections.remove(id);
-        SocketChannel channel = channel(key);
-        Transmissions trans = transmissions(key);
-        if (trans != null) {
-            this.keys.remove(trans.id);
-            trans.clearReceive();
-            trans.clearSend();
-        }
-        key.attach(null);
-        key.cancel();
->>>>>>> ca6d01bc
         try {
             channel.close();
         } catch (IOException e) {
@@ -596,30 +442,22 @@
     }
 
     /**
-<<<<<<< HEAD
-     * Get the Channel associated with this selection key
-=======
-     * Get the selection key associated with this numeric id
-     */
-    private SelectionKey keyForId(String id) {
-        SelectionKey key = this.keys.get(id);
-        if (key == null)
-            throw new IllegalStateException("Attempt to write to socket for which there is no open connection. Connection id " + id + " existing connections " + keys.keySet().toString());
-        return key;
-    }
-
-    /**
-     * Get the transmissions for the given connection
->>>>>>> ca6d01bc
+     * Get the channel associated with this numeric id
+     */
+    private Channel channelForId(String id) {
+        Channel channel = channel.get(id);
+        if (channel == null)
+            throw new IllegalStateException("Attempt to write to socket for which there is no open connection. Connection id " + id + " existing connections " + channels.keySet().toString());
+        return channel;
+    }
+
+    /**
+     * Get the channel associated with selectionKey
      */
     private Channel channel(SelectionKey key) {
         return (Channel) key.attachment();
     }
 
-<<<<<<< HEAD
-    protected Channel channelForId(int id) {
-        return channels.get(id);
-=======
     /**
      * Get the socket channel associated with this selection key
      */
@@ -627,35 +465,6 @@
         return (SocketChannel) key.channel();
     }
 
-    /**
-     * The id and in-progress send and receive associated with a connection
-     */
-    private static class Transmissions {
-        public String id;
-        public Send send;
-        public NetworkReceive receive;
-
-        public Transmissions(String id) {
-            this.id = id;
-        }
-
-        public boolean hasSend() {
-            return this.send != null;
-        }
-
-        public void clearSend() {
-            this.send = null;
-        }
-
-        public boolean hasReceive() {
-            return this.receive != null;
-        }
-
-        public void clearReceive() {
-            this.receive = null;
-        }
->>>>>>> ca6d01bc
-    }
 
     private class SelectorMetrics {
         private final Metrics metrics;
