--- conflicted
+++ resolved
@@ -170,16 +170,12 @@
     public static final String VALUE_SERIALIZER_CLASS_CONFIG = "value.serializer";
     private static final String VALUE_SERIALIZER_CLASS_DOC = "Serializer class for value that implements the <code>Serializer</code> interface.";
 
-<<<<<<< HEAD
-
-=======
     /** <code>connections.max.idle.ms</code> */
     public static final String CONNECTIONS_MAX_IDLE_MS_CONFIG = CommonClientConfigs.CONNECTIONS_MAX_IDLE_MS_CONFIG;
 
     /** <code>partitioner.class</code> */
     public static final String PARTITIONER_CLASS_CONFIG = "partitioner.class";
     private static final String PARTITIONER_CLASS_DOC = "Partitioner class that implements the <code>Partitioner</code> interface.";
->>>>>>> ca6d01bc
 
     static {
         CONFIG = new ConfigDef().define(BOOTSTRAP_SERVERS_CONFIG, Type.LIST, Importance.HIGH, CommonClientConfigs.BOOSTRAP_SERVERS_DOC)
@@ -230,7 +226,6 @@
                                         MAX_IN_FLIGHT_REQUESTS_PER_CONNECTION_DOC)
                                 .define(KEY_SERIALIZER_CLASS_CONFIG, Type.CLASS, Importance.HIGH, KEY_SERIALIZER_CLASS_DOC)
                                 .define(VALUE_SERIALIZER_CLASS_CONFIG, Type.CLASS, Importance.HIGH, VALUE_SERIALIZER_CLASS_DOC)
-<<<<<<< HEAD
                                 .define(CommonClientConfigs.SECURITY_PROTOCOL_CONFIG, Type.STRING, CommonClientConfigs.DEFAULT_SECURITY_PROTOCOL, Importance.MEDIUM, CommonClientConfigs.SECURITY_PROTOCOL_DOC)
                                 .define(SecurityConfigs.PRINCIPAL_BUILDER_CLASS_CONFIG, Type.CLASS, SecurityConfigs.DEFAULT_PRINCIPAL_BUILDER_CLASS, Importance.LOW, SecurityConfigs.PRINCIPAL_BUILDER_CLASS_DOC)
                                 .define(SecurityConfigs.SSL_PROTOCOL_CONFIG, Type.STRING, SecurityConfigs.DEFAULT_SSL_PROTOCOL, Importance.MEDIUM, SecurityConfigs.SSL_PROTOCOL_DOC)
@@ -247,11 +242,10 @@
                                 .define(SecurityConfigs.SSL_KEYMANAGER_ALGORITHM_CONFIG, Type.STRING, SecurityConfigs.DEFAULT_SSL_KEYMANGER_ALGORITHM, Importance.LOW, SecurityConfigs.SSL_KEYMANAGER_ALGORITHM_DOC)
                                 .define(SecurityConfigs.SSL_TRUSTMANAGER_ALGORITHM_CONFIG, Type.STRING, SecurityConfigs.DEFAULT_SSL_TRUSTMANAGER_ALGORITHM, Importance.LOW, SecurityConfigs.SSL_TRUSTMANAGER_ALGORITHM_DOC)
                                 .define(SecurityConfigs.SSL_ENDPOINT_IDENTIFICATION_ALGORITHM_CONFIG, Type.STRING, Importance.LOW, SecurityConfigs.SSL_ENDPOINT_IDENTIFICATION_ALGORITHM_DOC, false);
-=======
                                 /* default is set to be a bit lower than the server default (10 min), to avoid both client and server closing connection at same time */
                                 .define(CONNECTIONS_MAX_IDLE_MS_CONFIG, Type.LONG, 9 * 60 * 1000, Importance.MEDIUM, CommonClientConfigs.CONNECTIONS_MAX_IDLE_MS_DOC)
                                 .define(PARTITIONER_CLASS_CONFIG, Type.CLASS, "org.apache.kafka.clients.producer.internals.DefaultPartitioner", Importance.MEDIUM, PARTITIONER_CLASS_DOC);
->>>>>>> ca6d01bc
+
     }
 
     public static Map<String, Object> addSerializerToConfig(Map<String, Object> configs,
