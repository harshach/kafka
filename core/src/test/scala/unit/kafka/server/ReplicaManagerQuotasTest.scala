--- conflicted
+++ resolved
@@ -242,14 +242,9 @@
     val alterIsrManager: AlterIsrManager = createMock(classOf[AlterIsrManager])
 
     val leaderBrokerId = configs.head.brokerId
-<<<<<<< HEAD
+    quotaManager = QuotaFactory.instantiate(configs.head, metrics, time, "")
     replicaManager = new ReplicaManager(configs.head, metrics, time, zkClient, scheduler, logManager, None,
-      new AtomicBoolean(false), QuotaFactory.instantiate(configs.head, metrics, time, ""),
-=======
-    quotaManager = QuotaFactory.instantiate(configs.head, metrics, time, "")
-    replicaManager = new ReplicaManager(configs.head, metrics, time, zkClient, scheduler, logManager,
       new AtomicBoolean(false), quotaManager,
->>>>>>> 3ebd32b2
       new BrokerTopicStats, new MetadataCache(leaderBrokerId), new LogDirFailureChannel(configs.head.logDirs.size), alterIsrManager)
 
     //create the two replicas
